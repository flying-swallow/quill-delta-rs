--- conflicted
+++ resolved
@@ -1,10 +1,7 @@
 ## 2.0.0
 - Deserialization with `delta` instead of `ops` property is supported
 - Enhanced `Delta` builder functions
-<<<<<<< HEAD
-=======
 - `Delta` implements `Eq`
->>>>>>> d77fab0d
 
 ### Breaking changes
 - `insert`, `delete` & `retain` take ownership of `self`.
