--- conflicted
+++ resolved
@@ -10,10 +10,5 @@
 
 [dependencies]
 serde_json = "1.0"
-<<<<<<< HEAD
 serde = { version = "1.0", features = ["derive"] }
-=======
-serde_derive = "1.0"
-serde = "1.0"
-dmp = "0.2.3"
->>>>>>> 6fb2cf36
+dmp = "0.2.3"